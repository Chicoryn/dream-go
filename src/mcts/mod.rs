// Copyright 2017 Karl Sundequist Blomdahl <karl.sundequist.blomdahl@gmail.com>
//
// Licensed under the Apache License, Version 2.0 (the "License");
// you may not use this file except in compliance with the License.
// You may obtain a copy of the License at
//
//     http://www.apache.org/licenses/LICENSE-2.0
//
// Unless required by applicable law or agreed to in writing, software
// distributed under the License is distributed on an "AS IS" BASIS,
// WITHOUT WARRANTIES OR CONDITIONS OF ANY KIND, either express or implied.
// See the License for the specific language governing permissions and
// limitations under the License.

pub mod param;
mod dirichlet;
mod spin;
pub mod tree;

use ordered_float::OrderedFloat;
use rand::{thread_rng, Rng};
use std::cell::UnsafeCell;
use std::sync::atomic::{AtomicIsize, Ordering};
use std::sync::mpsc::{Sender, channel};
use std::sync::Arc;
use std::thread::{self, JoinHandle};

use go::{symmetry, Board, Color};
use mcts::param::*;
use nn::{self, Network, Workspace};
use util::b85;
use util::f16::*;

/// Mapping from 1D coordinate to letter used to represent that coordinate in
/// the SGF file format.
const SGF_LETTERS: [char; 26] = [
    'a', 'b', 'c', 'd', 'e', 'f', 'g', 'h', 'i', 'j', 'k',
    'l', 'm', 'n', 'o', 'p', 'q', 'r', 's', 't', 'u', 'v',
    'w', 'x', 'y', 'z'
];

pub enum GameResult {
    Resign(String, Board, Color, f32),
    Ended(String, Board)
}

/// An abstraction that hides the exact details of how a neural network forward
/// pass is implemented. There are two main implementation `ImmediateForward` and
/// `RemoteForward`, where the former performs the forward pass immediate with no
/// batching and the second forwards it to another worker threads that performs
/// the actual work.
/// 
/// All methods appears to be synchronous but may sleep due to communication with
/// other threads.
trait Forwarder<T: From<f32> + Clone> {
    /// Perform a forward pass of a neural network with the given features
    /// and returns the value and policy.
    /// 
    /// # Arguments
    /// 
    /// * `features` -
    /// 
    fn forward(&mut self, features: Box<[T]>) -> (T, Box<[T]>);
}

/// An implementation of `Forwarder` that performs the forward pass immedietly on
/// a local `nn::Workspace` with batch size `1`.
struct ImmediateForward<'a> {
    workspace: Workspace<'a>
}

impl<'a> ImmediateForward<'a> {
    fn new(network: &'a Network) -> ImmediateForward<'a> {
        ImmediateForward {
            workspace: network.get_workspace(1)
        }
    }
}

impl<'a, T: From<f32> + Clone> Forwarder<T> for ImmediateForward<'a> {
    fn forward(&mut self, features: Box<[T]>) -> (T, Box<[T]>) {
        let (values, policies) = nn::forward::<T>(&mut self.workspace, &vec! [features]);

        (values[0].clone(), policies[0].clone())
    }
}

/// An implementation of `Forwarder` that sends the received features over a
/// channel and relies on the remote endpoint performing the forward
/// pass (presumably with some batching).
struct RemoteForward<T: From<f32> + Clone> {
    remote: Sender<(Box<[T]>, Sender<(T, Box<[T]>)>)>
}

impl<T: From<f32> + Clone> Forwarder<T> for RemoteForward<T> {
    fn forward(&mut self, features: Box<[T]>) -> (T, Box<[T]>) {
        let (sender, receiver) = channel();

        self.remote.send((features, sender)).unwrap();
        let (value, policy) = receiver.recv().unwrap();

        (value, policy)
    }
}

/// Performs a forward pass through the neural network for the given board
/// position using a random symmetry to increase entropy.
/// 
/// # Arguments
/// 
/// * `workspace` - the workspace to use during the forward pass
/// * `board` - the board position
/// * `color` - the current player
/// 
fn forward<C, A, T>(agent: &mut A, board: &Board, color: Color) -> (f32, Box<[f32]>)
    where C: Param, A: Forwarder<T>, T: From<f32> + Copy + Default, f32: From<T>
{
    lazy_static! {
        static ref SYMM: Vec<symmetry::Transform> = vec! [
            symmetry::Transform::Identity,
            symmetry::Transform::FlipLR,
            symmetry::Transform::FlipUD,
            symmetry::Transform::Transpose,
            symmetry::Transform::TransposeAnti,
            symmetry::Transform::Rot90,
            symmetry::Transform::Rot180,
            symmetry::Transform::Rot270,
        ];
    }

    // pick a random transformation to apply to the features. This is done
    // to increase the entropy of the game slightly and to ensure the engine
    // learns the game is symmetric (which should help generalize)
    let t = *thread_rng().choose(&SYMM).unwrap();
    let mut features = board.get_features::<T>(color);

    symmetry::apply(&mut features, t);

    // run a forward pass through the network using this transformation
    // and when we are done undo it using the opposite.
    let (value, mut original_policy) = agent.forward(features);

    symmetry::apply(&mut original_policy, t.inverse());

    // copy the policy and replace any invalid moves in the suggested policy
    // with -Inf, while keeping the pass move (361) untouched so that there
    // is always at least one valid move.
    let mut policy = vec! [0.0f32; 362];

    for i in 0..361 {
        let (x, y) = (tree::X[i] as usize, tree::Y[i] as usize);

        if !board.is_valid(color, x, y) {
            policy[i] = ::std::f32::NEG_INFINITY;
        } else {
            policy[i] = f32::from(original_policy[i]);
        }
    }

    // get ride of symmetric moves, this is mostly useful for the opening.
    // Once we are past the first ~7 moves the board is usually sufficiently
    // asymmetric for this to turn into a no-op.
    //
    // we skip the first symmetry because it is the identity symmetry, which
    // is always a symmetry for any board.
    for &t in &SYMM[1..8] {
        if !symmetry::is_symmetric(board, t) {
            continue;
        }

        // figure out which are the useful vertices by eliminating the
        // symmetries from the board.
        let mut visited = [false; 368];

        for i in 0..361 {
            let j = t.apply(i);

            if i != j && !visited[i] {
                visited[i] = true;
                visited[j] = true;

                let src = ::std::cmp::max(i, j);
                let dst = ::std::cmp::min(i, j);

                if policy[src].is_finite() {
                    assert!(policy[dst].is_finite());

                    policy[dst] += policy[src];
                    policy[src] = ::std::f32::NEG_INFINITY;
                }
            }
        }
    }

    // renormalize the policy so that it sums to one after all the pruning that
    // we have performed.
    let policy_sum: f32 = policy.iter().filter(|p| p.is_finite()).sum();

    if policy_sum > 1e-4 {  // do not divide by zero
        let policy_recip = policy_sum.recip();

        for i in 0..362 {
            policy[i] *= policy_recip;
        }
    }

    (f32::from(value), policy.into_boxed_slice())
}

/// The shared variables between the master and each worker thread in the `predict` function.
#[derive(Clone)]
struct ThreadContext<E: tree::Value + Clone, T: From<f32> + Copy> {
    /// The root of the monte carlo tree.
    root: Arc<UnsafeCell<tree::Node<E>>>,

    /// The number of probes that still needs to be done into the tree.
    remaining: Arc<AtomicIsize>,

    /// The initial board position at the root the tree.
    starting_point: Board,

    /// The channel to use when communicating features to the cuDNN worker thread.
    sender: Sender<(Box<[T]>, Sender<(T, Box<[T]>)>)>
}

unsafe impl<E: tree::Value + Clone, T: From<f32> + Copy> Send for ThreadContext<E, T> { }

/// Predicts the _best_ next move according to the given neural network when applied
/// to a monte carlo tree search.
/// 
/// # Arguments
/// 
/// * `network` -
/// * `starting_point` -
/// * `starting_color` -
/// 
pub fn predict_aux<C, E, T>(
    network: &Network,
    starting_point: &Board,
    starting_color: Color
) -> (f32, usize, usize, Box<[f32]>)
    where C: Param + Clone + 'static,
          E: tree::Value + Clone + 'static,
          T: From<f32> + Copy + Default + 'static, f32: From<T>
{
    assert_eq!(C::iteration_limit() % C::batch_size(), 0);
    assert_eq!(C::thread_count() % C::batch_size(), 0);

    // add some dirichlet noise to the root node of the search tree in order to increase
    // the entropy of the search and avoid overfitting to the prior value
    let mut immediate = ImmediateForward::new(network);
    let (_, mut policy) = forward::<C, ImmediateForward, T>(&mut immediate, starting_point, starting_color);
    dirichlet::add::<C>(&mut policy, 0.03);

    // perform exactly NUM_ITERATIONS probes into the search tree
    let (sender, receiver) = channel();
    let context: ThreadContext<E, T> = ThreadContext {
        root: Arc::new(UnsafeCell::new(tree::Node::new(starting_color, policy))),
        remaining: Arc::new(AtomicIsize::new(C::iteration_limit() as isize)),
        starting_point: starting_point.clone(),
        sender: sender
    };

    let handles = (0..C::thread_count()).map(|_| {
        let context = context.clone();

        thread::spawn(move || {
            let mut remote = RemoteForward::<T> { remote: context.sender };

            while context.remaining.fetch_sub(1, Ordering::SeqCst) > 0 {
                let mut board = context.starting_point.clone();
                let trace = unsafe { tree::probe::<C, E>(&mut *context.root.get(), &mut board) };

                if let Some(&(_, color, _)) = trace.last() {
                    let next_color = color.opposite();
                    let (value, policy) = forward::<C, RemoteForward<T>, T>(&mut remote, &board, next_color);

                    unsafe {
                        tree::insert::<C, E>(&trace, next_color, value, policy);
                    }
                }
            }
        })
    }).collect::<Vec<JoinHandle<()>>>();

    // process the requests from all worker threads in the main thread, we keep
    // an independent count instead of relying on `remaining` to avoid race-conditions
    // between when we check the loop invariant, when the workers decrease the
    // counter, and when the workers receive the response from the network.
    let mut workspace_b = network.get_workspace(C::batch_size());
    let batch_size = C::batch_size();

    for _ in 0..(C::iteration_limit() / batch_size) {
        // collect a full batch worth of features from the workers
        let mut features_list = vec! [];
        let mut sender_list = vec! [];

        for _ in 0..batch_size {
            let (features, sender) = receiver.recv().unwrap();

            features_list.push(features);
            sender_list.push(sender);
        }

        // process the features and the send them back to the worker who
        // sent it using the OneShot channel.
        let (values, policies) = nn::forward::<T>(&mut workspace_b, &features_list);

        for (i, policy) in policies.into_iter().enumerate() {
            sender_list[i].send((values[i], policy)).unwrap();
        }
    }

    // wait for all threads to terminate to avoid any zombie processes
    for handle in handles.into_iter() { handle.join().unwrap(); }

    unsafe {
        let root = &*context.root.get();
        let (value, index) = root.best();
        let (_, prior_index) = root.prior();
        let policy = root.softmax();

        #[cfg(feature = "trace-mcts")]
        println!("{}", tree::to_sgf::<C, E>(root, starting_point));

        (value, index, prior_index, policy)
    }
}

/// Predicts the _best_ next move according to the given neural network when applied
/// to a monte carlo tree search.
/// 
/// # Arguments
/// 
/// * `network` -
/// * `starting_point` -
/// * `starting_color` -
/// 
pub fn predict<C: Param + Clone + 'static, E: tree::Value + Clone + 'static>(
    network: &Network,
    starting_point: &Board,
    starting_color: Color
) -> (f32, usize, usize, Box<[f32]>)
{
    if network.is_half() {
        predict_aux::<C, E, f16>(network, starting_point, starting_color)
    } else {
        predict_aux::<C, E, f32>(network, starting_point, starting_color)
    }
}


/// A variant of `predict` that does not perform any search and only uses the neural network.
/// 
/// # Arguments
/// 
/// * `network` -
/// * `starting_point` -
/// * `starting_color` -
/// 
#[allow(dead_code)]
pub fn predict_policy<C: Param>(
    network: &Network,
    starting_point: &Board,
    starting_color: Color
) -> (f32, usize, usize, Box<[f32]>)
{
    let mut immediate = ImmediateForward::new(network);
    let (value, policy) = if network.is_half() {
        forward::<C, ImmediateForward, f16>(&mut immediate, starting_point, starting_color)
    } else {
        forward::<C, ImmediateForward, f32>(&mut immediate, starting_point, starting_color)
    };
    let policy_index = (0..362).max_by_key(|&i| OrderedFloat(policy[i])).unwrap();
    let mut softmax = vec! [0.0f32; 362];
    softmax[policy_index] = 1.0;

    (value, policy_index, policy_index, softmax.into_boxed_slice())
}

/// Play a game against the engine and return the result of the game.
/// 
/// # Arguments
/// 
/// * `workspace` - the neural network workspace to use during evaluation
/// 
pub fn self_play(network: &Network) -> GameResult {
    let mut board = Board::new();
    let mut sgf = String::new();
    let mut current = Color::Black;
    let mut pass_count = 0;
    let mut count = 0;

    // limit the maximum number of moves to `2 * 19 * 19` to avoid the
    // engine playing pointless capture sequences at the end of the game
    // that does not change the final result.
    while count < 722 {
        let (value, index, prior_index, policy) = if current == Color::Black {
            predict::<Standard, tree::DefaultValue>(network, &board, current)
        } else {
<<<<<<< HEAD
            //predict::<Standard, tree::PUCT, f32>(network, &board, current)
            predict_policy::<Standard>(network, &board, current)
=======
            predict::<Standard, tree::DefaultValue>(network, &board, current)
            //predict_policy::<Standard>(network, &board, current)
>>>>>>> f437ff9c
        };

        debug_assert!(-1.0 <= value && value <= 1.0);
        debug_assert!(index < 362);

        if value < -0.9 {  // resign the game if the evaluation looks bad
            sgf += &format!(";{}[]", current);

            return GameResult::Resign(sgf, board, current.opposite(), -value);
        } else {
            if index == 361 {  // passing move
                sgf += &format!(";{}[]P[{}]", current, b85::encode(&policy));
                pass_count += 1;

                if pass_count >= 2 {
                    return GameResult::Ended(sgf, board)
                }
            } else {
                let (x, y) = (tree::X[index] as usize, tree::Y[index] as usize);
                let (px, py) = if prior_index == 361 {
                    (19, 19)
                } else {
                    (tree::X[prior_index] as usize, tree::Y[prior_index] as usize)
                };

                sgf += &format!(";{}[{}{}]P[{}]TR[{}{}]",
                    current,
                    SGF_LETTERS[x], SGF_LETTERS[y],
                    b85::encode(&policy),
                    SGF_LETTERS[px], SGF_LETTERS[py]
                );
                pass_count = 0;

                board.place(current, x, y);
            }
        }

        current = current.opposite();
        count += 1;
    }

    GameResult::Ended(sgf, board)
}<|MERGE_RESOLUTION|>--- conflicted
+++ resolved
@@ -398,13 +398,8 @@
         let (value, index, prior_index, policy) = if current == Color::Black {
             predict::<Standard, tree::DefaultValue>(network, &board, current)
         } else {
-<<<<<<< HEAD
-            //predict::<Standard, tree::PUCT, f32>(network, &board, current)
-            predict_policy::<Standard>(network, &board, current)
-=======
             predict::<Standard, tree::DefaultValue>(network, &board, current)
             //predict_policy::<Standard>(network, &board, current)
->>>>>>> f437ff9c
         };
 
         debug_assert!(-1.0 <= value && value <= 1.0);
